--- conflicted
+++ resolved
@@ -6,31 +6,28 @@
   switch = 10		# number of files before showing progress
 
   [create.grid]
-  mdim   = 3		  # maximum dimensions supported
-  method = 'uniform'	  # default grid algorithm
+  mdim   = 3		          # maximum dimensions supported
+  method = 'uniform'	    # default grid algorithm
   name   = 'initGrid.h5'  # filename holding initial grid data
-  smax   = 1.0		  # SHOULD MAKE THIS A 'DEFAULT'
-  smin   = 0.0		  # SHOULD MAKE THIS A 'DEFAULT'
+  smax   = 1.0		        # SHOULD MAKE THIS A 'DEFAULT'
+  smin   = 0.0		        # SHOULD MAKE THIS A 'DEFAULT'
 
 [core]
 
   [core.configure]
-  base  = 'jobs'	# default root of the tree
+  base  = 'jobs'	      # default root of the tree
   file  = 'flash.toml'	# name of file holding user options
-  label = 'base'	# label for path var written to tree options
-  max   = 99		# maximum levels to walk building tree
-  path  = ''		# relative path to begin directory walk
-  root  = 'root'	# variable in flash.toml for root of tree
-  user  = 'user'	# label for tree options in Configuration
+  label = 'base'	      # label for path var written to tree options
+  max   = 99		        # maximum levels to walk building tree
+  path  = ''		        # relative path to begin directory walk
+  root  = 'root'	      # variable in flash.toml for root of tree
+  user  = 'user'	      # label for tree options in Configuration
 
-<<<<<<< HEAD
   [core.parallel]
   commands     = ['mpirun', 'mpiexec']  # commands expected for launching mpi
   distribution = 'mpi4py'               # python distribution supporting mpi
-  root         = 0			# root process number
-  size         = 1			# number of processes in serial execution 			
+  root         = 0                      # root process number
+  size         = 1                      # number of processes in serial execution 			
 
-=======
->>>>>>> d0925cfc
   [core.stream]
   ignore = 'ignore'	# specific providable flag to ignore configuration tree