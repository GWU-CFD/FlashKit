"""Package initialization for FlashKit."""

<<<<<<< HEAD
# expose python interface
from . import api as flash
=======
from .__meta__ import (__pkgname__, __version__, __authors__, __description__,
                       __contact__, __license__, __copyright__)
>>>>>>> 14db8685
<|MERGE_RESOLUTION|>--- conflicted
+++ resolved
@@ -1,9 +1,4 @@
 """Package initialization for FlashKit."""
 
-<<<<<<< HEAD
 # expose python interface
-from . import api as flash
-=======
-from .__meta__ import (__pkgname__, __version__, __authors__, __description__,
-                       __contact__, __license__, __copyright__)
->>>>>>> 14db8685
+from . import api as flash